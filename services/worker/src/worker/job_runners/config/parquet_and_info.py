# SPDX-License-Identifier: Apache-2.0
# Copyright 2022 The HuggingFace Authors.

import functools
import logging
import os
import re
from collections.abc import Callable, Generator
from contextlib import ExitStack
from itertools import groupby
from pathlib import Path
from types import TracebackType
from typing import Any, Optional, TypeVar, Union
from unittest.mock import patch
from urllib.parse import unquote

import datasets
import datasets.config
import datasets.exceptions
import datasets.info
import fsspec
import pyarrow as pa
import pyarrow.parquet as pq
from datasets import DownloadConfig, Features, load_dataset_builder
from datasets.arrow_writer import ParquetWriter
from datasets.builder import DatasetBuilder
from datasets.data_files import EmptyDatasetError as _EmptyDatasetError
from datasets.download import StreamingDownloadManager
from datasets.packaged_modules.parquet.parquet import Parquet as ParquetBuilder
from datasets.splits import SplitDict, SplitGenerator, SplitInfo
from datasets.utils.file_utils import (
    ArchiveIterable,
    FilesIterable,
<<<<<<< HEAD
    get_authentication_headers_for_url,
    http_head,
=======
    is_relative_path,
    url_or_path_join,
>>>>>>> be8f4b48
)
from datasets.utils.py_utils import asdict
from fsspec.core import filesystem, url_to_fs
from fsspec.implementations.http import HTTPFileSystem
from fsspec.implementations.local import LocalFileOpener, LocalFileSystem
from fsspec.implementations.zip import ZipFileSystem
from fsspec.spec import AbstractBufferedFile
from huggingface_hub import HfFileSystem
from huggingface_hub._commit_api import (
    CommitOperation,
    CommitOperationAdd,
    CommitOperationCopy,
    CommitOperationDelete,
)
from huggingface_hub.hf_api import CommitInfo, DatasetInfo, HfApi, RepoFile
from huggingface_hub.utils._errors import HfHubHTTPError, RepositoryNotFoundError
from huggingface_hub.utils._http import HTTP_METHOD_T, Response, http_backoff
from libcommon.constants import (
    PROCESSING_STEP_CONFIG_PARQUET_AND_INFO_ROW_GROUP_SIZE_FOR_AUDIO_DATASETS,
    PROCESSING_STEP_CONFIG_PARQUET_AND_INFO_ROW_GROUP_SIZE_FOR_BINARY_DATASETS,
    PROCESSING_STEP_CONFIG_PARQUET_AND_INFO_ROW_GROUP_SIZE_FOR_IMAGE_DATASETS,
)
from libcommon.dtos import JobInfo, SplitHubFile
from libcommon.exceptions import (
    CreateCommitError,
    DatasetGenerationCastError,
    DatasetGenerationError,
    DatasetNotFoundError,
    DatasetWithScriptNotSupportedError,
    EmptyDatasetError,
    FileSystemError,
    HfHubError,
    LockedDatasetTimeoutError,
    PreviousStepFormatError,
)
from libcommon.parquet_utils import PART_SUFFIX, PARTIAL_PREFIX
from libcommon.queue.lock import lock
from libcommon.simple_cache import get_previous_step_or_raise
from libcommon.utils import HF_HUB_HTTP_ERROR_RETRY_SLEEPS, retry
from tqdm.contrib.concurrent import thread_map

from worker.config import AppConfig, ParquetAndInfoConfig
from worker.dtos import CompleteJobResult, ConfigParquetAndInfoResponse
from worker.job_runners.config.config_job_runner import ConfigJobRunnerWithDatasetsCache
from worker.utils import (
    LOCK_GIT_BRANCH_RETRY_SLEEPS,
    batched,
    create_branch,
    hf_hub_url,
    raise_if_long_column_name,
    retry_on_arrow_invalid_open_file,
)

DATASET_TYPE = "dataset"
MAX_FILES_PER_DIRECTORY = 10_000  # hf hub limitation
MAX_FILES_PER_REPOSITORY = 100_000  # hf hub limitation
MAX_OPERATIONS_PER_COMMIT = 500

T = TypeVar("T")


def http_backoff_with_timeout(method: HTTP_METHOD_T, url: str, **kwargs: Any) -> Response:
    kwargs["timeout"] = kwargs.get("timeout", 10)
    return http_backoff(method, url, **kwargs)


def repo_file_rfilename_sort_key(repo_file: RepoFile) -> str:
    if not isinstance(repo_file.rfilename, str):  # check type for mypy
        raise ValueError(f"Expected a string for repo_file.rfilename, but got a '{type(repo_file.rfilename)}'.")
    return repo_file.rfilename


class ParquetFile:
    def __init__(self, config: str, split: str, shard_idx: int, num_shards: int, partial: bool = False):
        self.config = config
        self.split = split
        self.shard_idx = shard_idx
        self.num_shards = num_shards
        self.partial = partial

        if num_shards > MAX_FILES_PER_REPOSITORY:
            raise ValueError(
                f"Too many parquet files: {num_shards}. Maximum per repository is {MAX_FILES_PER_REPOSITORY}."
            )

    @property
    def path_in_repo(self) -> str:
        # For paths like "en/partial-train/0000.parquet" in the C4 dataset.
        # Note that "-" is forbidden for split names so it doesn't create directory names collisions.
        partial_prefix = PARTIAL_PREFIX if self.partial else ""
        # For paths like "en/train-part0/0000.parquet", "en/train-part1/0000.parquet" up to "en/train-part9/9999.parquet".
        # Note that "-" is forbidden for split names so it doesn't create directory names collisions.
        part_suffix = (
            PART_SUFFIX.format(self.shard_idx // MAX_FILES_PER_DIRECTORY)
            if self.num_shards > MAX_FILES_PER_DIRECTORY
            else ""
        )
        # Using 4 digits is ok since MAX_FILES_PER_DIRECTORY == 10_000
        return f"{self.config}/{partial_prefix}{self.split}{part_suffix}/{self.shard_idx % MAX_FILES_PER_DIRECTORY:04d}.parquet"


class LocalParquetFile(ParquetFile):
    def __init__(
        self,
        local_file: str,
        local_dir: str,
        config: str,
        split: str,
        shard_idx: int,
        num_shards: int,
        partial: bool = False,
    ):
        super().__init__(config=config, split=split, shard_idx=shard_idx, num_shards=num_shards, partial=partial)
        if not local_file.startswith(local_dir):
            raise ValueError(f"{local_file} is not in {local_dir}")
        self.local_file = local_file
        self.local_dir = local_dir


filename_pattern = re.compile("^[0-9]{4}\\.parquet$")


def parse_repo_filename(filename: str) -> tuple[str, str]:
    if not filename_pattern.match(os.path.basename(filename)):
        raise ValueError(f"Cannot parse {filename}")
    parts = filename.split("/")
    if len(parts) != 3:
        raise ValueError(f"Invalid filename: {filename}")
    config, split, _ = parts
    if split.startswith(PARTIAL_PREFIX):
        split = split[len(PARTIAL_PREFIX) :]  # noqa: E203
    if split[-1] in "0123456789":
        part_suffix = PART_SUFFIX.format(split[-1])
        if split.endswith(part_suffix):
            split = split[: -len(part_suffix)]  # noqa: E203
    return config, split


def create_parquet_file_item(
    repo_file: RepoFile,
    dataset: str,
    config: str,
    hf_endpoint: str,
    target_revision: str,
    url_template: str,
) -> SplitHubFile:
    if repo_file.size is None:
        raise ValueError(f"Cannot get size of {repo_file.rfilename}")
    _, split = parse_repo_filename(repo_file.rfilename)
    return {
        "dataset": dataset,
        "config": config,
        "split": split,
        "url": hf_hub_url(
            repo_id=dataset,
            filename=repo_file.rfilename,
            hf_endpoint=hf_endpoint,
            revision=target_revision,
            url_template=url_template,
        ),
        "filename": Path(repo_file.rfilename).name,
        "size": repo_file.size,
    }


def is_parquet_builder_with_hub_files(builder: DatasetBuilder) -> bool:
    if not isinstance(builder, ParquetBuilder) or not builder.config.data_files:
        return False
    for split in builder.config.data_files:
        for data_file in builder.config.data_files[split]:
            if not data_file.startswith(f"hf://datasets/{builder.repo_id}@"):
                return False
    return True


def _is_too_big_from_hub(
    dataset_info: DatasetInfo,
    max_dataset_size_bytes: int,
) -> bool:
    """
    Check if the dataset is too big to be converted to parquet, as measured by the sum of the repository
    files sizes given by the Hub.

    Args:
        dataset_info (`DatasetInfo`):
            The dataset info.
        max_dataset_size_bytes (`int`):
            The maximum size of the dataset in bytes.

    Returns:
        `bool`: if dataset size is bigger than max value.
    """
    dataset_size: int = sum(sibling.size for sibling in dataset_info.siblings if sibling.size is not None)
    return bool(dataset_size > max_dataset_size_bytes)


def _is_too_big_from_datasets(
    info: datasets.DatasetInfo,
    max_dataset_size_bytes: int,
) -> bool:
    """
    Check if the dataset is too big to be converted to parquet, as measured by the sum of the configs
    sizes given by the datasets library

    Args:
        info (`datasets.DatasetInfo`):
            Dataset info from the datasets library
        max_dataset_size_bytes (`int`):
            The maximum size of the dataset in bytes

    Returns:
        `bool`: if dataset size is bigger than max value.
    """
    dataset_size = info.dataset_size if info.dataset_size is not None else 0
    return bool(dataset_size > max_dataset_size_bytes)


def is_dataset_too_big(
    dataset_info: DatasetInfo,
    builder: DatasetBuilder,
    max_dataset_size_bytes: int,
) -> bool:
    """
    Check:
    - the size of the dataset repository
    - the size in dataset info
    - the size and number of external files

    Args:
        dataset_info (`DatasetInfo`):
            The dataset info
        builder (`datasets.builder.DatasetBuilder`):
            A dataset builder instance to check.
        max_dataset_size_bytes (`int`):
            The maximum size of a dataset in bytes. If the dataset is under the limit (which means that the size
            can be fetched), it will be allowed.

    Returns:
        `bool`: if dataset is too big.
    """
    return _is_too_big_from_hub(
        dataset_info=dataset_info, max_dataset_size_bytes=max_dataset_size_bytes
    ) or _is_too_big_from_datasets(
        builder.info,
        max_dataset_size_bytes=max_dataset_size_bytes,
    )


class EmptySplitsError(Exception):
    pass


class SplitInfoFormatError(Exception):
    pass


class EmptyConfigNameError(Exception):
    pass


class EmptyDownloadSizeError(Exception):
    pass


class EmptyFeaturesError(Exception):
    pass


def _fsspec_request_size(urlpath: str, storage_options: dict[str, Any]) -> Optional[int]:
    with fsspec.open(urlpath, **storage_options) as f:
        if hasattr(f, "size") and isinstance(f.size, int):
            return f.size
        else:
            return None


def get_writer_batch_size_from_info(ds_config_info: datasets.info.DatasetInfo) -> Optional[int]:
    """
    Get the writer_batch_size that defines the maximum row group size in the parquet files.
    The default in `datasets` is 1,000 but we lower it to 100 for image datasets.
    This allows to optimize random access to parquet file, since accessing 1 row requires
    to read its entire row group.
    Args:
        ds_config_info (`datasets.info.DatasetInfo`):
            Dataset info from `datasets`.
    Returns:
        `Optional[int]`:
            Writer batch size to pass to a dataset builder.
            If `None`, then it will use the `datasets` default.
    """
    if ds_config_info.builder_name == "audiofolder" or "Audio(" in str(ds_config_info.features):
        return PROCESSING_STEP_CONFIG_PARQUET_AND_INFO_ROW_GROUP_SIZE_FOR_AUDIO_DATASETS
    elif ds_config_info.builder_name == "imagefolder" or "Image(" in str(ds_config_info.features):
        return PROCESSING_STEP_CONFIG_PARQUET_AND_INFO_ROW_GROUP_SIZE_FOR_IMAGE_DATASETS
    elif "'binary'" in str(ds_config_info.features):
        return PROCESSING_STEP_CONFIG_PARQUET_AND_INFO_ROW_GROUP_SIZE_FOR_BINARY_DATASETS
    else:
        return None


def get_writer_batch_size_from_row_group_size(
    num_rows: int, row_group_byte_size: int, max_row_group_byte_size: int, factor_of: int = 100, divide_step: int = 10
) -> int:
    """
    Get the writer_batch_size that defines the maximum row group size in the parquet files,
    given a sample row group size that mught be too big.

    This allows to optimize random access to parquet file, since accessing 1 row requires
    to read its entire row group.

    Args:
        num_rows (`int`):
            Number of rows in the sample row group.
        row_group_byte_size (`int`):
            Number of bytes of uncompressed data in the sample row group.
        max_row_group_byte_size (`int`):
            Maximum number of bytes of uncompressed data for batches that
            will be passed to a dataset builder.
    Returns:
        `int`: Writer batch size to pass to a dataset builder.
    """
    writer_batch_size = max(num_rows // factor_of * factor_of, factor_of)
    writer_batch_byte_size = row_group_byte_size * writer_batch_size / num_rows
    while writer_batch_size > factor_of and writer_batch_byte_size > max_row_group_byte_size:
        writer_batch_size = max(writer_batch_size // divide_step // factor_of * factor_of, factor_of)
        writer_batch_byte_size = row_group_byte_size * writer_batch_size / num_rows
    return writer_batch_size


def copy_parquet_files(builder: DatasetBuilder) -> list[CommitOperationCopy]:
    """Copy parquet files by copying the git LFS pointer files"""
    data_files = builder.config.data_files
    if not data_files:
        raise EmptyDatasetError("Empty parquet data_files")
    empty_splits = [split for split in data_files if not data_files[split]]
    if empty_splits:
        raise EmptyDatasetError(f"Empty parquet data_files for splits: {empty_splits}")
    parquet_operations = []
    for split in data_files:
        for shard_idx, data_file in enumerate(data_files[split]):
            # data_file format for hub files is hf://datasets/{repo_id}@{revision}/{path_in_repo}
            src_revision, src_path_in_repo = data_file.split("@")[1].split("/", 1)
            src_revision = unquote(src_revision)
            src_path_in_repo = unquote(src_path_in_repo)
            parquet_file = ParquetFile(
                config=builder.config.name, split=split, shard_idx=shard_idx, num_shards=len(data_files[split])
            )
            parquet_operations.append(
                CommitOperationCopy(
                    src_path_in_repo=src_path_in_repo,
                    path_in_repo=parquet_file.path_in_repo,
                    src_revision=src_revision,
                )
            )
    return parquet_operations


class NotAParquetFileError(ValueError):
    """When a remote parquet file can't be parsed"""

    pass


class ParquetValidationError(ValueError):
    """When a parquet file is not validated for copy"""


class TooBigRowGroupsError(ParquetValidationError):
    """When a parquet file has row groups that are too big for copy"""

    def __init__(self, *args: object, num_rows: int, row_group_byte_size: int) -> None:
        super().__init__(*args)
        self.num_rows = num_rows
        self.row_group_byte_size = row_group_byte_size


def retry_validate_get_num_examples_and_size(
    url: str, hf_endpoint: str, hf_token: Optional[str], validate: Optional[Callable[[pq.ParquetFile], None]]
) -> tuple[int, int]:
    """
    Get number of examples in a parquet file at a given url, and its size in bytes.
    Also validate parquet file if validation function is passed with `validate` argument.

    Returns:
        `tuple[int, int]` - (num examples, size in bytes)
    """
    try:
        f = retry_on_arrow_invalid_open_file(url, hf_endpoint, hf_token)
        pf, size = pq.ParquetFile(f), f.size
        if validate:
            validate(pf)
        f.close()
        return pf.metadata.num_rows, size

    except RuntimeError as err:
        if err.__cause__ and isinstance(err.__cause__, pa.ArrowInvalid):
            raise NotAParquetFileError(f"Not a parquet file: '{url}'") from err.__cause__
        else:
            raise err


def retry_validate_get_features_num_examples_size_and_compression_ratio(
    url: str, hf_endpoint: str, hf_token: Optional[str], validate: Optional[Callable[[pq.ParquetFile], None]]
) -> tuple[Features, int, int, int]:
    """
    Get parquet file as a pq.ParquetFile at a given url, and its size in bytes.
    Also validate parquet file if validation function is passed with `validate` argument.

    Returns:
        `tuple[pq.ParquetFile, int]` - (parquet files, size in bytes)
    """
    try:
        f = retry_on_arrow_invalid_open_file(url, hf_endpoint, hf_token)
        pf, size = pq.ParquetFile(f), f.size
        num_row_groups = pf.metadata.num_row_groups
        compression_ratio = 0
        if num_row_groups > 0:
            if validate:
                validate(pf)
            first_row_group = pf.read_row_group(0)
            compression_ratio = first_row_group.nbytes / first_row_group.num_rows
        features = Features.from_arrow_schema(pf.schema_arrow)
        num_examples = pf.metadata.num_rows
        f.close()
        return features, num_examples, size, compression_ratio

    except RuntimeError as err:
        if err.__cause__ and isinstance(err.__cause__, pa.ArrowInvalid):
            raise NotAParquetFileError(f"Not a parquet file: '{url}'") from err.__cause__
        else:
            raise err


class ParquetFileValidator:
    """
    Validate the Parquet files before they are copied to the target revision.
    In particular, we check that the row group size is not too big, otherwise the dataset viewer
    doesn't work correctly.

    Note: we only validate the first parquet files (default 5 first files).
    We don't want to check the biggest row group of all the dataset, but rather just get the order
    of magnitude of the size. Otherwise we might end up converting a dataset that has 99% good row
    groups but 1% that is a bit too big, which is overkill.
    """

    def __init__(self, max_row_group_byte_size: int, max_validation: int = 5) -> None:
        self.max_row_group_byte_size = max_row_group_byte_size
        self.num_validations = 0
        self.max_validations = max_validation

    def validate(self, pf: pq.ParquetFile) -> None:
        if self.num_validations >= self.max_validations:
            return
        row_group_metadata = pf.metadata.row_group(0)
        row_group_size = row_group_metadata.total_byte_size
        if row_group_metadata.total_byte_size > self.max_row_group_byte_size:
            raise TooBigRowGroupsError(
                (
                    f"Parquet file has too big row groups. First row group has {row_group_size} which exceeds the"
                    f" limit of {self.max_row_group_byte_size}"
                ),
                num_rows=row_group_metadata.num_rows,
                row_group_byte_size=row_group_metadata.total_byte_size,
            )
        self.num_validations += 1


def fill_builder_info(
    builder: DatasetBuilder,
    hf_endpoint: str,
    hf_token: Optional[str],
    validate: Optional[Callable[[pq.ParquetFile], None]],
) -> None:
    """Fill the builder DatasetInfo from the copied parquet files"""
    data_files = builder.config.data_files
    if not data_files:
        raise EmptyDatasetError("Empty parquet data_files")
    empty_splits = [split for split in data_files if not data_files[split]]
    if empty_splits:
        raise EmptyDatasetError(f"Empty parquet data_files for splits: {empty_splits}")
    builder.info.builder_name = builder.name
    builder.info.dataset_name = builder.dataset_name
    builder.info.config_name = builder.config.name
    builder.info.version = builder.config.version
    builder.info.splits = SplitDict()
    builder.info.download_size = 0
    builder.info.dataset_size = 0
    logging.info("Start validation of parquet files.")
    for split, urls in data_files.items():
        num_examples = 0
        split = str(split)  # in case it's a NamedSplit
        first_url = urls[0]
        try:
            # try to read first file metadata to infer features schema
            (
                features,
                first_num_examples,
                first_size,
                compression_ratio,
            ) = retry_validate_get_features_num_examples_size_and_compression_ratio(
                first_url,
                hf_endpoint,
                hf_token,
                validate,
            )
            if builder.info.features is None:
                builder.info.features = features
            builder.info.download_size += first_size
            num_examples += first_num_examples
        except ParquetValidationError:
            raise
        except Exception as e:
            raise FileSystemError(f"Could not read the parquet files: {e}") from e

        if len(urls) > 1:
            try:
                if len(urls) > 100:
                    logging.info(f"Validating lots of Parquet files: {len(urls)}")
                num_examples_and_sizes: list[tuple[int, int]] = thread_map(
                    functools.partial(
                        retry_validate_get_num_examples_and_size,
                        hf_endpoint=hf_endpoint,
                        hf_token=hf_token,
                        validate=validate,
                    ),
                    urls[1:],
                    unit="pq",
                    disable=True,
                )
                num_examples_list, sizes = zip(*num_examples_and_sizes)
                num_examples += sum(num_examples_list)
                builder.info.download_size += sum(sizes)
            except ParquetValidationError:
                raise
            except Exception as e:
                raise FileSystemError(f"Could not read the parquet files: {e}") from e

        if num_examples > 0:
            approx_num_bytes = int(compression_ratio * num_examples)
            builder.info.splits.add(SplitInfo(split, num_bytes=approx_num_bytes, num_examples=num_examples))
            builder.info.dataset_size += approx_num_bytes
        else:
            builder.info.splits.add(SplitInfo(split, num_bytes=0, num_examples=0))

        logging.info(
            f"{sum(len(split_files) for split_files in data_files.values())} parquet files are valid for copy."
        )


class limit_parquet_writes:
    """
    Context manager that limits the number of bytes a `DatasetBuilder` can write to parquet.

    It works by monitoring the calls to `pq.ParquetWriter.write_table` and stopping
    the `GeneratorBasedBuilder._generate_examples` and `ArrowBasedBuilder._generate_tables`
    generators once we reach the maximum number of bytes.

    Since the generator is stopped after we reach the maximum number of bytes, the actual
    number of bytes generated might be slightly higher than the requested limit.

    Example of usage:

    ```python
    builder = load_dataset_builder("rajpurkar/squad")
    max_dataset_size_bytes = 10_000_000
    with limit_parquet_writes(builder, max_dataset_size_bytes=max_dataset_size_bytes) as limiter:
        builder.download_and_prepare(file_format="parquet")
        assert builder.info.dataset_size == limiter.total_bytes < max_dataset_size_bytes + epsilon
    ```

    The limiter is usually used with a `StreamingDownloadManager` to not have to download
    the full dataset:

    ```python
    builder = load_dataset_builder("rajpurkar/squad")
    max_dataset_size_bytes = 10_000_000
    dl_manager = StreamingDownloadManager(...)
    for split_generator in builder._split_generators(dl_manager):
        with limit_parquet_writes(builder, max_dataset_size_bytes=max_dataset_size_bytes):
            builder._prepare_split(split_generator=split_generator, file_format="parquet")
    ```
    """

    def __init__(
        self,
        builder: Union[datasets.builder.GeneratorBasedBuilder, datasets.builder.ArrowBasedBuilder],
        max_dataset_size_bytes: int,
    ) -> None:
        self.total_bytes = 0
        self.builder = builder
        self.max_dataset_size_bytes = max_dataset_size_bytes
        self.exit_stack = ExitStack()

    def __enter__(self) -> "limit_parquet_writes":
        limiter = self

        class _TrackedParquetWriter(pq.ParquetWriter):  # type: ignore
            """Count on-the-fly how many bytes are written"""

            def track_write_table(self, pa_table: pa.Table) -> None:
                limiter.total_bytes += pa_table.nbytes

            def write_table(self, pa_table: pa.Table, row_group_size: Optional[int] = None) -> None:
                self.track_write_table(pa_table)
                super().write_table(pa_table, row_group_size=row_group_size)

        def limited_generator(
            generator: Callable[..., Generator[T, None, None]],
        ) -> Callable[..., Generator[T, None, None]]:
            """Stop the underlying generator once we reach the maximum dataset size"""

            @functools.wraps(generator)
            def wrapped(*args: Any, **kwargs: Any) -> Generator[T, None, None]:
                for item in generator(*args, **kwargs):
                    if limiter.total_bytes < limiter.max_dataset_size_bytes:
                        yield item
                    else:
                        break

            return wrapped

        self.exit_stack.enter_context(patch.object(ParquetWriter, "_WRITER_CLASS", _TrackedParquetWriter))
        if isinstance(self.builder, datasets.builder.GeneratorBasedBuilder):
            self.exit_stack.enter_context(
                patch.object(self.builder, "_generate_examples", limited_generator(self.builder._generate_examples))
            )
        else:
            self.exit_stack.enter_context(
                patch.object(self.builder, "_generate_tables", limited_generator(self.builder._generate_tables))
            )
        return self

    def __exit__(
        self,
        exc_type: Optional[type[BaseException]],
        exc_value: Optional[BaseException],
        traceback: Optional[TracebackType],
    ) -> None:
        return self.exit_stack.close()


def get_urlpaths_in_gen_kwargs(gen_kwargs: dict[str, Any]) -> list[str]:
    """
    Return the (deduplicated) list of file sources according to the input gen_kwargs.
    In case of chained URLs like `zip://xxx::hf://yyy`, only `hf://yyy` is returned.
    """
    # Having lists of different sizes makes sharding ambigious, raise an error in this case (same as in the `datasets` lib)
    lists = [value for value in gen_kwargs.values() if isinstance(value, list)] or [[]]
    if len(set(len(list_) for list_ in lists)) > 1:
        raise RuntimeError(
            (
                "Sharding is ambiguous for this dataset: "
                + "we found several data sources lists of different lengths, and we don't know over which list we should list shards.\n"
                + "To fix this, check the 'gen_kwargs' and make sure to use lists only for data sources, "
                + "and use tuples otherwise. In the end there should only be one single list, or several lists with the same length."
            )
        )
    shards = max(lists, key=len)
    urlpaths: set[str] = set()
    for shard in shards:
        # Standard list of shards [data0.json, data1.json, ...]
        if isinstance(shard, str):
            urlpaths.add(shard.split("::")[-1])
        # Each item can also be an iterator
        # (typically used in builders that support iterating on extracted zip files)
        elif isinstance(shard, FilesIterable):
            urlpaths.update(item.split("::")[-1] for item in shard)
        # ImageFolder / AudioFolder list of shards
        # Each item is a tuple like (optional original file, downloaded file)
        elif shard and isinstance(shard, tuple):
            if isinstance(shard[-1], FilesIterable):
                urlpaths.update(item.split("::")[-1] for item in shard[-1])
            elif shard[-1] and isinstance(shard[-1][0], str):
                urlpaths.update(item.split("::")[-1] for item in shard[-1])
        # WebDataset list of shards
        # (it iterates on TAR archives)
        elif isinstance(shard, ArchiveIterable) and shard.args and isinstance(shard.args[0], str):
            urlpaths.add(shard.args[0].split("::")[-1])
    return [url_to_fs(urlpath)[0].unstrip_protocol(urlpath) for urlpath in urlpaths]


ReadOutput = TypeVar("ReadOutput", bound=Union[bytes, str])

FsspecFile = TypeVar(
    "FsspecFile",
    bound=Union[
        LocalFileOpener,
        AbstractBufferedFile,
    ],
)


class track_reads:
    """
    Context manager that tracks the number of bytes a `DatasetBuilder` reads.

    It works by monitoring the calls to `fs.open` and wraps the file-like objects
    to track the data from calls to read methods like `.read()`.

    Supported file-systems are local, http and hf.
    Tracking results are stored in the `tracker.files` dictionary,
    with the format "urlpath with protocol" -> {"read": int, "size": int}

    Since tracking is applied directly on the file from `fs.open`, reads from file-wrappers
    like ZipFile or GZipFile are also taken into account.

    Example of usage:

    ```python
    builder = load_dataset_builder("rajpurkar/squad")
    with track_reads() as tracker:
        builder.download_and_prepare(file_format="parquet")
        print(tracker.files)
    ```

    The limiter is usually used with a `StreamingDownloadManager` to not have to download
    the full dataset:

    ```python
    builder = load_dataset_builder("rajpurkar/squad")
    dl_manager = StreamingDownloadManager(...)
    for split_generator in builder._split_generators(dl_manager):
        with track_reads() as tracker:
            builder._prepare_split(split_generator=split_generator, file_format="parquet")
    ```
    """

    def __init__(self) -> None:
        self.files: dict[str, dict[str, int]] = {}
        self.exit_stack = ExitStack()

    def track_read(self, urlpath: str, f_read: Callable[..., ReadOutput], *args: Any, **kwargs: Any) -> ReadOutput:
        out = f_read(*args, **kwargs)
        self.files[urlpath]["read"] += len(out)
        return out

    def track_iter(
        self, urlpath: str, f_iter: Callable[..., Generator[ReadOutput, None, None]]
    ) -> Generator[ReadOutput, None, None]:
        for out in f_iter():
            self.files[urlpath]["read"] += len(out)
            yield out

    def track_metadata_read_once(self, instance: Any, func: Callable[..., T], **kwargs: Any) -> T:
        urlpath = kwargs.pop("fo", "")
        target_protocol = kwargs["target_protocol"]
        urlpath = filesystem(target_protocol).unstrip_protocol(urlpath)
        previous_read = 0
        if urlpath in self.files:
            previous_read = self.files[urlpath]["read"]
        out = func(instance, fo=urlpath, **kwargs)
        if urlpath in self.files:
            if "metadata_read" in self.files[urlpath]:
                self.files[urlpath]["read"] = previous_read
            else:
                self.files[urlpath]["metadata_read"] = self.files[urlpath]["read"] - previous_read
        return out

    def __enter__(self) -> "track_reads":
        tracker = self

        # Track files reads from local, http and hf file-systems.

        # To do so, we replace LocalFileSystem.open, HTTPFileSystem.open and HfFileSystem.open
        # by wrappers that modify the output file read functions with tracked read functions.

        def wrapped(
            self: Union[LocalFileSystem, HTTPFileSystem, HfFileSystem],
            urlpath: str,
            mode: str = "rb",
            *args: Any,
            fs_open: Callable[..., FsspecFile],
            **kwargs: Any,
        ) -> FsspecFile:
            f = fs_open(self, urlpath, mode, *args, **kwargs)
            urlpath = self.unstrip_protocol(urlpath)
            if "w" not in mode:
                f.read = functools.partial(tracker.track_read, urlpath, f.read)
                f.__iter__ = functools.partial(tracker.track_iter, urlpath, f.__iter__)
                if hasattr(f, "read1"):
                    f.read1 = functools.partial(tracker.track_read, urlpath, f.read1)
                if hasattr(f, "readline"):
                    f.readline = functools.partial(tracker.track_read, urlpath, f.readline)
                if hasattr(f, "readlines"):
                    f.readlines = functools.partial(tracker.track_read, urlpath, f.readlines)
                if urlpath not in tracker.files:
                    tracker.files[urlpath] = {"read": 0, "size": int(f.size)}
            return f

        # Use an exit_stack to be able to un-do all the replacements once the track_reads context ends.
        # Use patch.object to apply the replacement, and autospec=True to handle methods replacements properly.
        # Apply the wrapped open function using `side_effect`.
        local_open = LocalFileSystem.open
        mock_local_open = self.exit_stack.enter_context(patch.object(LocalFileSystem, "open", autospec=True))
        mock_local_open.side_effect = functools.partial(wrapped, fs_open=local_open)
        http_open = HTTPFileSystem.open
        mock_http_open = self.exit_stack.enter_context(patch.object(HTTPFileSystem, "open", autospec=True))
        mock_http_open.side_effect = functools.partial(wrapped, fs_open=http_open)
        hf_open = HfFileSystem.open
        mock_hf_open = self.exit_stack.enter_context(patch.object(HfFileSystem, "open", autospec=True))
        mock_hf_open.side_effect = functools.partial(wrapped, fs_open=hf_open)
        # always use fsspec even for local paths
        self.exit_stack.enter_context(patch("datasets.utils.file_utils.is_local_path", return_value=False))
        # zip central directories are read over and over again, let's track it only once
        zip_init = ZipFileSystem.__init__
        mock_zip_init = self.exit_stack.enter_context(patch.object(ZipFileSystem, "__init__", autospec=True))
        mock_zip_init.side_effect = functools.partial(self.track_metadata_read_once, func=zip_init)
        return self

    def __exit__(
        self,
        exc_type: Optional[type[BaseException]],
        exc_value: Optional[BaseException],
        traceback: Optional[TracebackType],
    ) -> None:
        return self.exit_stack.close()


def list_generated_parquet_files(builder: DatasetBuilder, partial: bool = False) -> list[LocalParquetFile]:
    """List the parquet files generated by `builder.download_and_prepare` in the `builder.cache_dir`."""
    if not builder.info.splits:
        raise EmptyDatasetError("No split found after generating parquet files")
    split_dict = builder.info.splits
    local_parquet_files: list[LocalParquetFile] = []
    for split, split_info in split_dict.items():
        # We know the `datasets` library uses a template for the shards names:
        # - {builder.dataset_name}-{split}.parquet if there is only one shard
        # - {builder.dataset_name}-{split}-{shard_idx:05d}-of-{num_shards:05d}.parquet otherwise
        num_shards = len(split_info.shard_lengths) if isinstance(split_info.shard_lengths, list) else 1
        filename_suffix = "-{shard_idx:05d}-of-" + f"{num_shards:05d}" if num_shards > 1 else ""
        filename = f"{builder.dataset_name}-{split}{filename_suffix}.parquet"
        local_parquet_files.extend(
            [
                LocalParquetFile(
                    local_file=os.path.join(
                        builder.cache_dir,
                        filename.format(shard_idx=shard_idx),
                    ),
                    local_dir=builder.cache_dir,
                    config=builder.config.name,
                    split=split,
                    shard_idx=shard_idx,
                    num_shards=num_shards,
                    partial=partial,
                )
                for shard_idx in range(num_shards)
            ]
        )
    return local_parquet_files


def get_total_files_size(urlpaths: list[str], storage_options: dict[str, Any]) -> int:
    total_size = 0
    fs = HfFileSystem(**storage_options["hf"])
    # fastest way to get hf files sizes is using get_paths_info
    hf_paths = [fs.resolve_path(path.split("::")[-1]) for path in urlpaths if path.startswith("hf://")]
    for repo_id, hf_paths_in_repo in groupby(hf_paths, key=lambda path: path.repo_id):
        batches = list(batched((path.path_in_repo for path in hf_paths_in_repo), 200))  # max is 1k files per request
        paths_info_per_batch = thread_map(
            functools.partial(fs._api.get_paths_info, repo_type="dataset"), [repo_id] * len(batches), batches
        )
        total_size += sum(
            path_info.size
            for paths_info in paths_info_per_batch
            for path_info in paths_info
            if isinstance(path_info, RepoFile)
        )
    # for other files we simply use fsspec
    external_paths = [path for path in urlpaths if not path.startswith("hf://")]
    total_size += sum(
        size
        for size in thread_map(
            functools.partial(_fsspec_request_size, storage_options=storage_options), external_paths
        )
        if size
    )
    return total_size


def stream_convert_to_parquet(
    builder: DatasetBuilder, max_dataset_size_bytes: Optional[int], writer_batch_size: Optional[int] = None
) -> tuple[list[CommitOperationAdd], bool, Optional[dict[str, Any]]]:
    """Stream and prepare the dataset as parquet files and fills the builder info."""
    writer_batch_size = writer_batch_size or get_writer_batch_size_from_info(builder.info)
    if writer_batch_size is not None and (
        builder._writer_batch_size is None or builder._writer_batch_size > writer_batch_size
    ):
        builder._writer_batch_size = writer_batch_size
    dl_manager = StreamingDownloadManager(
        base_path=builder.base_path,
        download_config=DownloadConfig(token=builder.token, storage_options=builder.storage_options),
        dataset_name=builder.dataset_name,
        data_dir=builder.config.data_dir,
    )
    os.makedirs(builder.cache_dir, exist_ok=True)
    split_dict = SplitDict(dataset_name=builder.dataset_name)
    splits_generators: dict[str, SplitGenerator] = {sg.name: sg for sg in builder._split_generators(dl_manager)}
    prepare_split_kwargs: dict[str, Any] = (
        {"check_duplicate_keys": True} if isinstance(builder, datasets.builder.GeneratorBasedBuilder) else {}
    )
    partial = False
    estimated_splits_info: dict[str, dict[str, Any]] = {}
    estimated_info: dict[str, Any] = {"download_size": 0}
    for split in splits_generators:
        split_info = splits_generators[split].split_info
        split_dict.add(split_info)
        if max_dataset_size_bytes is None:
            builder._prepare_split(
                split_generator=splits_generators[split], file_format="parquet", **prepare_split_kwargs
            )
        else:
            with (
                limit_parquet_writes(builder, max_dataset_size_bytes=max_dataset_size_bytes) as limiter,
                track_reads() as reads_tracker,
            ):
                builder._prepare_split(
                    split_generator=splits_generators[split], file_format="parquet", **prepare_split_kwargs
                )
                partial = partial or limiter.total_bytes >= max_dataset_size_bytes
                # estimate num_examples if partial conversion
                urlpaths = get_urlpaths_in_gen_kwargs(splits_generators[split].gen_kwargs)
                if limiter.total_bytes >= max_dataset_size_bytes and not urlpaths:
                    logging.info(f"Unable to estimate {split} info (empty urlpaths list from gen_kwargs)")
                if limiter.total_bytes >= max_dataset_size_bytes and urlpaths:
                    shards_total_read = sum(
                        reads_tracker.files[urlpath]["read"] for urlpath in urlpaths if urlpath in reads_tracker.files
                    )
                    if shards_total_read > 0:
                        logging.info(f"Estimating {split} info from tracked reads ({shards_total_read} bytes)")
                        shards_total_size = (
                            len(urlpaths)
                            / min(10_000, len(urlpaths))
                            * get_total_files_size(
                                urlpaths[:10_000],
                                storage_options={
                                    "hf": {"token": builder.token, "endpoint": datasets.config.HF_ENDPOINT},
                                    **builder.storage_options,
                                },
                            )
                        )
                        estimated_splits_info[split] = asdict(
                            SplitInfo(
                                name=split_info.name,
                                num_examples=int(shards_total_size / shards_total_read * split_info.num_examples),
                                num_bytes=int(shards_total_size / shards_total_read * split_info.num_bytes),
                                dataset_name=split_info.dataset_name,
                            )
                        )
                        estimated_info["download_size"] += shards_total_size
                    else:
                        logging.info(f"Unable to estimate {split} info (empty tracked reads)")
    builder.info.splits = split_dict
    builder.info.dataset_size = sum(split.num_bytes for split in builder.info.splits.values())
    builder.info.download_size = None
    builder.info.size_in_bytes = None
    if estimated_splits_info:
        estimated_info["splits"] = estimated_splits_info
        estimated_info["dataset_size"] = sum(split_info["num_bytes"] for split_info in estimated_splits_info.values())

    # send the files to the target revision
    local_parquet_files = list_generated_parquet_files(builder, partial=partial)
    parquet_operations: list[CommitOperationAdd] = [
        CommitOperationAdd(path_in_repo=parquet_file.path_in_repo, path_or_fileobj=parquet_file.local_file)
        for parquet_file in local_parquet_files
    ]
    return parquet_operations, partial, estimated_info if estimated_splits_info else None


def convert_to_parquet(builder: DatasetBuilder) -> list[CommitOperationAdd]:
    """Download and prepare the dataset as parquet files and fills the builder info."""
    # prepare the parquet files locally
    writer_batch_size = get_writer_batch_size_from_info(builder.info)
    if writer_batch_size is not None and (
        builder._writer_batch_size is None or builder._writer_batch_size > writer_batch_size
    ):
        builder._writer_batch_size = writer_batch_size
    builder.download_and_prepare(
        file_format="parquet"
    )  # the parquet files are stored in the cache dir and it fills the info
    local_parquet_files = list_generated_parquet_files(builder)

    # send the files to the target revision
    parquet_operations: list[CommitOperationAdd] = [
        CommitOperationAdd(path_in_repo=parquet_file.path_in_repo, path_or_fileobj=parquet_file.local_file)
        for parquet_file in local_parquet_files
    ]
    logging.debug(f"{parquet_operations=}")
    return parquet_operations


def create_commits(
    hf_api: HfApi,
    repo_id: str,
    operations: list[CommitOperation],
    *,
    commit_message: str,
    revision: Optional[str] = None,
    parent_commit: Optional[str] = None,
    max_operations_per_commit: int = MAX_OPERATIONS_PER_COMMIT,
) -> list[CommitInfo]:
    """
    Creates one or several commits in the given dataset repo, deleting & uploading files as needed.

    Args:
        hf_api (`huggingface_hub.HfApi`):
            The HfApi to use to commit the operations.
        repo_id (`str`):
            The repository in which the commit will be created, for example:
            `"username/my_dataset"`
        operations (`Iterable` of [`huggingface_hub.hf_api.CommitOperation`]):
            An iterable of operations to include in the commit, either:

                [~`huggingface_hub.hf_api.CommitOperationAdd`] to upload a file
                [~`huggingface_hub.hf_api.CommitOperationDelete`] to delete a file
                [~`huggingface_hub.hf_api.CommitOperationCopy`] to copy a file
        commit_message (`str`):
            The summary (first line) of the commit that will be created.
        revision (`str`, *optional*):
            The git revision to commit from. Defaults to the head of the `"main"` branch.
        parent_commit (`str`, *optional*):
            The OID / SHA of the parent commit, as a hexadecimal string.
            Shorthands (7 first characters) are also supported. If specified and `create_pr` is `False`,
            the commit will fail if `revision` does not point to `parent_commit`. If specified and `create_pr`
            is `True`, the pull request will be created from `parent_commit`. Specifying `parent_commit`
            ensures the repo has not changed before committing the changes, and can be especially useful
            if the repo is updated / committed to concurrently.
        max_operations_per_commit (`int`, *optional*):
            The max number of operations per commit, to avoid time out errors from the Hub. Defaults to 500.

    Raises:
        [`ValueError`](https://docs.python.org/3/library/exceptions.html#ValueError):
            If commit message is empty.
            If parent commit is not a valid commit OID.
            If the Hub API returns an HTTP 400 error (bad request)
        [~`huggingface_hub.utils.RepositoryNotFoundError`]:
            If repository is not found (error 404): wrong repo_id/repo_type, private
            but not authenticated or repo does not exist.
        [~`libcommon.exceptions.CreateCommitError`]:
            If one of the commits could not be created on the Hub.

    Returns:
        `list[huggingface_hub.CommitInfo]`:
            List of [`CommitInfo`] containing information about the newly created commit (commit hash, commit
            url, pr url, commit message,...).
    """
    commit_infos: list[CommitInfo] = []
    offsets = range(0, len(operations), max_operations_per_commit)
    for commit_idx, offset in enumerate(offsets):
        batch_msg = f" (step {commit_idx + 1} of {len(offsets)})" if len(offsets) > 1 else ""
        retry_create_commit = retry(on=[HfHubHTTPError], sleeps=HF_HUB_HTTP_ERROR_RETRY_SLEEPS)(hf_api.create_commit)
        try:
            commit_info = retry_create_commit(
                repo_id=repo_id,
                repo_type=DATASET_TYPE,
                revision=revision,
                operations=operations[offset : offset + max_operations_per_commit],  # noqa: E203
                commit_message=commit_message + batch_msg,
                parent_commit=commit_infos[-1].oid if commit_infos else parent_commit,
            )
        except RuntimeError as e:
            if e.__cause__ and isinstance(e.__cause__, HfHubHTTPError):
                raise CreateCommitError(
                    message=(
                        f"Commit {commit_idx}/{len(offsets)} could not be created on the Hub (after"
                        f" {len(HF_HUB_HTTP_ERROR_RETRY_SLEEPS)} attempts)."
                    ),
                    cause=e.__cause__,
                ) from e.__cause__
            raise e
        commit_infos.append(commit_info)
    return commit_infos


def get_delete_operations(
    parquet_operations: list[CommitOperationAdd], all_repo_files: set[str], config_names: set[str], config: str
) -> list[CommitOperationDelete]:
    # - get files that will be preserved in repo:
    #   1. parquet files belonging to any other config (otherwise outdated files might be preserved)
    #   2. duckdb files belonging to any config
    #   3. .gitattributes
    pattern_in_any_config_dir = re.compile(f"^({'|'.join(re.escape(conf) for conf in config_names)})/")
    pattern_in_any_other_config_dir = re.compile(
        f"^({'|'.join(re.escape(conf) for conf in config_names.difference({config}))})/"
    )
    files_to_ignore: set[str] = {
        file
        for file in all_repo_files
        if (pattern_in_any_other_config_dir.match(file) and file.endswith(".parquet"))
        or (pattern_in_any_config_dir.match(file) and file.endswith(".duckdb"))
    }.union({".gitattributes"})
    # - get files to be deleted - all files except for:
    #   - the files to be preserved
    #   - parquet files obtained for current config at this processing step
    files_to_add = [operation.path_in_repo for operation in parquet_operations]
    files_to_delete = all_repo_files - set(files_to_add).union(files_to_ignore)
    delete_operations = [CommitOperationDelete(path_in_repo=file) for file in files_to_delete]
    logging.debug(f"{delete_operations=}")
    return delete_operations


def commit_parquet_conversion(
    hf_api: HfApi,
    committer_hf_api: HfApi,
    dataset: str,
    config: str,
    config_names: set[str],
    parquet_operations: list[CommitOperation],
    commit_message: str,
    target_revision: Optional[str],
) -> list[CommitInfo]:
    """
    Creates one or several commits in the given dataset repo, deleting & uploading files as needed.

    Args:
        hf_api (`huggingface_hub.HfApi`):
            The HfApi to get the dataset info.
        committer_hf_api (`huggingface_hub.HfApi`):
            The HfApi to use to commit the operations.
        dataset (`str`):
            The dataset in which the commit will be created, for example:
            `"username/my_dataset"`
        config (`str`):
            The dataset configuration.
        config_names (`list[str]`):
            The list of all the configurations of this dataset. This is used to clean
            the other fiels and directories in the repo, if any.
        parquet_operations (`list[huggingface_hub.hf_api.CommitOperation]`):
            List of commit operation for the parquet conversion. It could be
            file additions or file copies for example.
        commit_message (`str`):
            The summary (first line) of the commit that will be created.
        target_revision (`str`, *optional*):
            The git revision to commit from. Defaults to the head of the `"main"` branch.

    Raises:
        [`ValueError`](https://docs.python.org/3/library/exceptions.html#ValueError):
            If commit message is empty.
            If parent commit is not a valid commit OID.
            If the Hub API returns an HTTP 400 error (bad request)
        [~`huggingface_hub.utils.RepositoryNotFoundError`]:
            If repository is not found (error 404): wrong repo_id/repo_type, private
            but not authenticated or repo does not exist.
        [~`libcommon.exceptions.CreateCommitError`]:
            If one of the commits could not be created on the Hub.

    Returns:
        `list[huggingface_hub.CommitInfo]`:
            List of [`CommitInfo`] containing information about the newly created commit (commit hash, commit
            url, pr url, commit message,...).
    """
    target_dataset_info = hf_api.dataset_info(repo_id=dataset, revision=target_revision, files_metadata=False)
    all_repo_files: set[str] = {f.rfilename for f in target_dataset_info.siblings}
    delete_operations = get_delete_operations(
        parquet_operations=parquet_operations, all_repo_files=all_repo_files, config_names=config_names, config=config
    )
    operations = delete_operations + parquet_operations
    logging.info(f"{len(operations)} git operations to do for {dataset=} {config=}.")
    return create_commits(
        committer_hf_api,
        repo_id=dataset,
        revision=target_revision,
        operations=operations,
        commit_message=commit_message,
        parent_commit=target_dataset_info.sha,
    )


def compute_config_parquet_and_info_response(
    job_id: str,
    dataset: str,
    config: str,
    hf_endpoint: str,
    hf_token: Optional[str],
    committer_hf_token: Optional[str],
    source_revision: str,
    target_revision: str,
    commit_message: str,
    url_template: str,
    max_dataset_size_bytes: int,
    max_row_group_byte_size_for_copy: int,
) -> ConfigParquetAndInfoResponse:
    """
    Get the response of 'config-parquet-and-info' for one specific dataset and config on huggingface.co.

    Args:
        job_id (`str`):
            The id of the current Job. It is used to lock the access to the parquet conversion branch on the Hub.
        dataset (`str`):
            A namespace (user or an organization) and a repo name separated
            by a `/`.
        config (`str`):
            Dataset configuration name
        hf_endpoint (`str`):
            The Hub endpoint (for example: "https://huggingface.co")
        hf_token (`str`, *optional*):
            An app authentication token with read access to all the datasets.
        committer_hf_token (`str`, *optional*):
            An app authentication token with write access. It must be part of the `datasets-maintainers`
              organization (to create the refs/convert/parquet "branch" and push to it)
        source_revision (`str`):
            The git revision (e.g. "main" or sha) of the dataset used to prepare the parquet files
        target_revision (`str`):
            The target git revision (e.g. "refs/convert/parquet") of the dataset where to store the parquet files
        commit_message (`str`):
            The commit message to use when storing the parquet files
        url_template (`str`):
            The template to use to build the parquet file url
        max_dataset_size_bytes (`int`):
            The maximum size of a dataset in bytes. If the dataset is under the limit (which means that the size
            can be fetched), it will be allowed.
        max_row_group_byte_size_for_copy (`int`):
            The maximum size in bytes of parquet files that are allowed to be copied without being converted.

    Raises:
        [~`libcommon.exceptions.DatasetNotFoundError`]:
          if the dataset does not exist, or if the token does not give the sufficient access to the dataset,
        ['requests.exceptions.HTTPError'](https://requests.readthedocs.io/en/latest/api/#requests.HTTPError)
          any other error when asking access
        [~`libcommon.simple_cache.CachedArtifactError`]:
            If the previous step gave an error.
        [~`libcommon.exceptions.CreateCommitError`]:
          If one of the commits could not be created on the Hub.
        [~`libcommon.exceptions.EmptyDatasetError`]:
          The dataset is empty.
        [~`libcommon.exceptions.DatasetWithScriptNotSupportedError`]:
            If the dataset has a dataset script.
        [~`libcommon.exceptions.PreviousStepFormatError`]:
            If the content of the previous step has not the expected format
        [~`libcommon.exceptions.TooLongColumnNameError`]:
            If one of the columns' name is too long (> 500 characters)

    Returns:
        `ConfigParquetAndInfoResponse`: An object with the list of parquet files, the dataset info and whether the response is partial or not.
    """
    logging.info(f"compute 'config-parquet-and-info' for {dataset=} {config=}")

    logging.info(f"getting config names for {dataset=}")
    previous_step = "dataset-config-names"
    config_names_response = get_previous_step_or_raise(kind=previous_step, dataset=dataset)

    config_names_content = config_names_response["content"]
    if "config_names" not in config_names_content:
        raise PreviousStepFormatError("Previous step did not return the expected content: 'config_names'.")

    if not isinstance(config_names_content["config_names"], list):
        raise PreviousStepFormatError(
            "Previous step did not return the expected content.",
            TypeError(f"config_names should be a list, but got {type(config_names_content['config_names'])}"),
        )

    config_names = {config_name_item["config"] for config_name_item in config_names_content["config_names"]}
    if config not in config_names:
        raise ValueError(f"{config=} does not exist in {dataset=}")

    hf_api = HfApi(endpoint=hf_endpoint, token=hf_token)
    committer_hf_api = HfApi(endpoint=hf_endpoint, token=committer_hf_token)

    download_config = DownloadConfig(delete_extracted=True)
    try:
        logging.info(f"Loading {dataset=} {config=} builder. ")
        retry_load_dataset_builder = retry(on=[HfHubHTTPError], sleeps=HF_HUB_HTTP_ERROR_RETRY_SLEEPS)(
            load_dataset_builder
        )
        builder = retry_load_dataset_builder(
            path=dataset,
            name=config,
            revision=source_revision,
            token=hf_token,
            download_config=download_config,
        )
    except _EmptyDatasetError as err:
        raise EmptyDatasetError(f"{dataset=} is empty.", cause=err) from err
    except ValueError as err:
        if "trust_remote_code" in str(err):
            raise DatasetWithScriptNotSupportedError from err
        raise
    except FileNotFoundError as err:
        raise DatasetNotFoundError("The dataset, or the revision, does not exist on the Hub.") from err
    except HfHubHTTPError as err:
        raise HfHubError(f"Couldn't load dataset builder for {dataset=} {config=}.") from err

    partial = False
    estimated_dataset_info: Optional[dict[str, Any]] = None
    try:
        if is_parquet_builder_with_hub_files(builder):
            try:
                logging.info(
                    f"{dataset=} {config=} is already in parquet, validating and copying original parquet files."
                )
                parquet_operations = copy_parquet_files(builder)
                logging.info(f"{len(parquet_operations)} parquet files to copy for {dataset=} {config=}.")
                validate = ParquetFileValidator(max_row_group_byte_size=max_row_group_byte_size_for_copy).validate
                with patch("huggingface_hub.hf_file_system.http_backoff", http_backoff_with_timeout):
                    fill_builder_info(builder, hf_endpoint=hf_endpoint, hf_token=hf_token, validate=validate)
            except TooBigRowGroupsError as err:
                # aim for a writer_batch_size that is factor of 100
                # and with a batch_byte_size that is smaller than max_row_group_byte_size_for_copy
                logging.info(
                    f"Parquet files of {dataset=} {config=} has too big row groups, "
                    f"reconverting it with row groups size={max_row_group_byte_size_for_copy}"
                )
                writer_batch_size = get_writer_batch_size_from_row_group_size(
                    num_rows=err.num_rows,
                    row_group_byte_size=err.row_group_byte_size,
                    max_row_group_byte_size=max_row_group_byte_size_for_copy,
                )
                parquet_operations, partial, estimated_dataset_info = stream_convert_to_parquet(
                    builder,
                    max_dataset_size_bytes=max_dataset_size_bytes,
                    writer_batch_size=writer_batch_size,
                )
        else:
            dataset_info = hf_api.dataset_info(repo_id=dataset, revision=source_revision, files_metadata=True)
            if is_dataset_too_big(
                dataset_info=dataset_info,
                builder=builder,
                max_dataset_size_bytes=max_dataset_size_bytes,
            ):
                logging.info(
                    f"{dataset=} {config=} is too big to be fully converted, "
                    f"converting first {max_dataset_size_bytes} bytes."
                )
                parquet_operations, partial, estimated_dataset_info = stream_convert_to_parquet(
                    builder, max_dataset_size_bytes=max_dataset_size_bytes
                )

            else:
                parquet_operations = convert_to_parquet(builder)
            logging.info(f"{len(parquet_operations)} parquet files are ready to be pushed for {dataset=} {config=}.")
    except datasets.exceptions.DatasetGenerationCastError as err:
        raise DatasetGenerationCastError("The dataset generation failed because of a cast error", cause=err) from err
    except datasets.exceptions.DatasetGenerationError as err:
        if err.__cause__:
            raise DatasetGenerationError("The dataset generation failed", cause=err.__cause__) from err
        raise DatasetGenerationError("The dataset generation failed") from err

    raise_if_long_column_name(builder.info.features)

    try:
        with lock.git_branch(
            dataset=dataset,
            branch=target_revision,
            owner=job_id,
            sleeps=LOCK_GIT_BRANCH_RETRY_SLEEPS,
        ):
            # create the target revision if we managed to get the parquet files and it does not exist yet
            # (clone from initial commit to avoid cloning all repo's files)
            create_branch(
                dataset=dataset,
                target_revision=target_revision,
                hf_api=hf_api,
                committer_hf_api=committer_hf_api,
            )

            # commit the parquet files
            logging.info(f"Commiting parquet files for {dataset=} {config=}.")
            commit_parquet_conversion(
                hf_api=hf_api,
                committer_hf_api=committer_hf_api,
                dataset=dataset,
                config=config,
                parquet_operations=parquet_operations,
                config_names=config_names,
                target_revision=target_revision,
                commit_message=commit_message,
            )
            # call the API again to get the list of parquet files
            target_dataset_info = hf_api.dataset_info(repo_id=dataset, revision=target_revision, files_metadata=True)
    except TimeoutError as err:
        raise LockedDatasetTimeoutError("the dataset is currently locked, please try again later.") from err
    except RepositoryNotFoundError as err:
        raise DatasetNotFoundError("The dataset does not exist on the Hub (was deleted during job).") from err

    repo_files = [
        repo_file
        for repo_file in target_dataset_info.siblings
        if repo_file.rfilename.startswith(f"{config}/") and repo_file.rfilename.endswith(".parquet")
    ]
    repo_files.sort(key=repo_file_rfilename_sort_key)
    # we might want to check if the sha of the parquet files is the same as the one we just uploaded
    # we could also check that the list of parquet files is exactly what we expect
    # let's not over engineer this for now. After all, what is on the Hub is the source of truth
    # and the /parquet response is more a helper to get the list of parquet files
    return ConfigParquetAndInfoResponse(
        parquet_files=[
            create_parquet_file_item(
                repo_file=repo_file,
                dataset=dataset,
                config=config,
                hf_endpoint=hf_endpoint,
                target_revision=target_revision,
                url_template=url_template,
            )
            for repo_file in repo_files
        ],
        dataset_info=asdict(builder.info),
        estimated_dataset_info=estimated_dataset_info,
        partial=partial,
    )


class ConfigParquetAndInfoJobRunner(ConfigJobRunnerWithDatasetsCache):
    parquet_and_info_config: ParquetAndInfoConfig

    @staticmethod
    def get_job_type() -> str:
        return "config-parquet-and-info"

    def __init__(
        self,
        job_info: JobInfo,
        app_config: AppConfig,
        hf_datasets_cache: Path,
    ) -> None:
        super().__init__(
            job_info=job_info,
            app_config=app_config,
            hf_datasets_cache=hf_datasets_cache,
        )
        self.parquet_and_info_config = app_config.parquet_and_info

    def compute(self) -> CompleteJobResult:
        return CompleteJobResult(
            compute_config_parquet_and_info_response(
                job_id=self.job_info["job_id"],
                dataset=self.dataset,
                config=self.config,
                hf_endpoint=self.app_config.common.hf_endpoint,
                hf_token=self.app_config.common.hf_token,
                committer_hf_token=self.parquet_and_info_config.committer_hf_token,
                source_revision=self.parquet_and_info_config.source_revision,
                target_revision=self.parquet_and_info_config.target_revision,
                commit_message=self.parquet_and_info_config.commit_message,
                url_template=self.parquet_and_info_config.url_template,
                max_dataset_size_bytes=self.parquet_and_info_config.max_dataset_size_bytes,
                max_row_group_byte_size_for_copy=self.parquet_and_info_config.max_row_group_byte_size_for_copy,
            )
        )<|MERGE_RESOLUTION|>--- conflicted
+++ resolved
@@ -31,13 +31,6 @@
 from datasets.utils.file_utils import (
     ArchiveIterable,
     FilesIterable,
-<<<<<<< HEAD
-    get_authentication_headers_for_url,
-    http_head,
-=======
-    is_relative_path,
-    url_or_path_join,
->>>>>>> be8f4b48
 )
 from datasets.utils.py_utils import asdict
 from fsspec.core import filesystem, url_to_fs
